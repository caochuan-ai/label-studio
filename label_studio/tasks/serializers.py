"""This file and its contents are licensed under the Apache License 2.0. Please see the included NOTICE for copyright information and LICENSE for a copy of the license.
"""
import logging
<<<<<<< HEAD
import ujson as json
=======
>>>>>>> 9baf144b

import ujson as json
from core.feature_flags import flag_set
from core.label_config import replace_task_data_undefined_with_config_field
from core.utils.common import load_func, retry_database_locked
from django.conf import settings
from django.db import IntegrityError, transaction
from projects.models import Project
from rest_flex_fields import FlexFieldsModelSerializer
from rest_framework import generics, serializers
from rest_framework.exceptions import ValidationError
from rest_framework.fields import SkipField
from rest_framework.serializers import ModelSerializer
from rest_framework.settings import api_settings
from tasks.exceptions import AnnotationDuplicateError
<<<<<<< HEAD
from core.utils.common import retry_database_locked
from core.label_config import replace_task_data_undefined_with_config_field
from users.serializers import UserSerializer
=======
from tasks.models import Annotation, AnnotationDraft, Prediction, Task
from tasks.validation import TaskValidator
>>>>>>> 9baf144b
from users.models import User
from users.serializers import UserSerializer

logger = logging.getLogger(__name__)


class PredictionQuerySerializer(serializers.Serializer):
    task = serializers.IntegerField(required=False, help_text='Task ID to filter predictions')
    project = serializers.IntegerField(required=False, help_text='Project ID to filter predictions')


class PredictionSerializer(ModelSerializer):
    model_version = serializers.CharField(allow_blank=True, required=False)
    created_ago = serializers.CharField(default='', read_only=True, help_text='Delta time from creation time')

    class Meta:
        model = Prediction
        fields = '__all__'


class ListAnnotationSerializer(serializers.ListSerializer):
    pass


class CompletedByDMSerializer(UserSerializer):
    class Meta:
        model = User
        fields = ['id', 'first_name', 'last_name', 'avatar', 'email', 'initials']


class AnnotationSerializer(FlexFieldsModelSerializer):
    """
    """
    created_username = serializers.SerializerMethodField(default='', read_only=True, help_text='Username string')
    created_ago = serializers.CharField(default='', read_only=True, help_text='Time delta from creation time')
    completed_by = serializers.PrimaryKeyRelatedField(required=False, queryset=User.objects.all())
    unique_id = serializers.CharField(required=False, write_only=True)

    def create(self, *args, **kwargs):
        try:
            return super().create(*args, **kwargs)
        except IntegrityError as e:
            errors = [
                'UNIQUE constraint failed: task_completion.unique_id',
                'duplicate key value violates unique constraint "task_completion_unique_id_key"',
            ]
            if any([error in str(e) for error in errors]):
                raise AnnotationDuplicateError()
            raise

    def validate_result(self, value):
        data = value
        # convert from str to json if need
        if isinstance(value, str):
            try:
                data = json.loads(value)
            except:  # noqa: E722
                raise ValueError('annotation "result" can\'t be parse from str to JSON')

        # check result is list
        if not isinstance(data, list):
            raise ValidationError('annotation "result" field in annotation must be list')

        return data

    def get_created_username(self, annotation):
        user = annotation.completed_by
        if not user:
            return ""

        name = user.first_name
        if len(user.last_name):
            name = name + " " + user.last_name

        name += f' {user.email}, {user.id}'
        return name

    class Meta:
        model = Annotation
        exclude = ['prediction', 'result_count']
        expandable_fields = {'completed_by': (CompletedByDMSerializer,)}


class TaskSimpleSerializer(ModelSerializer):

    def __init__(self, *args, **kwargs):
        super().__init__(*args, **kwargs)
        self.fields['annotations'] = AnnotationSerializer(many=True, default=[], context=self.context, read_only=True)
        self.fields['predictions'] = PredictionSerializer(many=True, default=[], context=self.context, read_only=True)

    def to_representation(self, instance):
        project = instance.project
        if project:
            # resolve $undefined$ key in task data
            data = instance.data
            replace_task_data_undefined_with_config_field(data, project)

        return super().to_representation(instance)

    class Meta:
        model = Task
        fields = '__all__'


class BaseTaskSerializer(FlexFieldsModelSerializer):
    """ Task Serializer with project scheme configs validation
    """
    def project(self, task=None):
        """ Take the project from context
        """
        if 'project' in self.context:
            project = self.context['project']
        elif 'view' in self.context and 'project_id' in self.context['view'].kwargs:
            kwargs = self.context['view'].kwargs
            project = generics.get_object_or_404(Project, kwargs['project_id'])
        elif task:
            project = task.project
        else:
            project = None
        return project

    def validate(self, task):
        instance = self.instance if hasattr(self, 'instance') else None
        validator = TaskValidator(self.project(), instance)
        return validator.validate(task)

    def to_representation(self, instance):
        project = self.project(instance)
        if project:
            # resolve uri for storage (s3/gcs/etc)
            if self.context.get('resolve_uri', False):
                instance.data = instance.resolve_uri(instance.data, project)

            # resolve $undefined$ key in task data
            data = instance.data
            replace_task_data_undefined_with_config_field(data, project)

        return super().to_representation(instance)

    class Meta:
        model = Task
        fields = '__all__'


class BaseTaskSerializerBulk(serializers.ListSerializer):
    """ Serialize task with annotation from source json data
    """
    annotations = AnnotationSerializer(many=True, default=[], read_only=True)
    predictions = PredictionSerializer(many=True, default=[], read_only=True)

    @property
    def project(self):
        return self.context.get('project')

    @staticmethod
    def format_error(i, detail, item):
        if len(detail) == 1:
            code = f' {detail[0].code}' if detail[0].code != "invalid" else ''
            return f'Error{code} at item {i}: {detail[0]} :: {item}'
        else:
            errors = ', '.join(detail)
            codes = [d.code for d in detail]
            return f'Errors {codes} at item {i}: {errors} :: {item}'

    def to_internal_value(self, data):
        """ Body of run_validation for all data items
        """
        if data is None:
            raise ValidationError('All tasks are empty (None)')

        if not isinstance(data, list):
            raise ValidationError({api_settings.NON_FIELD_ERRORS_KEY: 'not a list'}, code='not_a_list')

        if not self.allow_empty and len(data) == 0:
            if self.parent and self.partial:
                raise SkipField()
            raise ValidationError({api_settings.NON_FIELD_ERRORS_KEY: 'empty'}, code='empty')

        ret, errors = [], []
        self.annotation_count, self.prediction_count = 0, 0
        for i, item in enumerate(data):
            try:
                validated = self.child.validate(item)
            except ValidationError as exc:
                error = self.format_error(i, exc.detail, item)
                errors.append(error)
                # do not print to user too many errors
                if len(errors) >= 100:
                    errors[99] = '...'
                    break
            else:
                ret.append(validated)
                errors.append({})

                if 'annotations' in item:
                    self.annotation_count += len(item['annotations'])
                if 'predictions' in item:
                    self.prediction_count += len(item['predictions'])

        if any(errors):
            logger.warning("Can't deserialize tasks due to " + str(errors))
            raise ValidationError(errors)

        return ret

    @staticmethod
    def _insert_valid_completed_by(annotations, members_email_to_id, members_ids, default_user):
        """ Insert the correct id for completed_by by email in annotations
        """
        for annotation in annotations:
            completed_by = annotation.get('completed_by')
            # no completed_by info found - just skip it, will be assigned to the user who imports
            if completed_by is None:
                annotation['completed_by_id'] = default_user.id

            # resolve annotators by email
            elif isinstance(completed_by, dict):
                if 'email' not in completed_by:
                    raise ValidationError("It's expected to have 'email' field in 'completed_by' data in annotations")

                email = completed_by['email']
                if email not in members_email_to_id:
                    if settings.ALLOW_IMPORT_TASKS_WITH_UNKNOWN_EMAILS:
                        annotation['completed_by_id'] = default_user.id
                    else:
                        raise ValidationError(f"Unknown annotator's email {email}")
                else:
                    # overwrite an actual member ID
                    annotation['completed_by_id'] = members_email_to_id[email]

            # old style annotators specification - try to find them by ID
            elif isinstance(completed_by, int) and completed_by in members_ids:
                if completed_by not in members_ids:
                    raise ValidationError(f"Unknown annotator's ID {completed_by}")
                annotation['completed_by_id'] = completed_by

            # in any other cases - import validation error
            else:
                raise ValidationError(
                    f"Import data contains completed_by={completed_by} which is not a valid annotator's email or ID")
            annotation.pop('completed_by', None)

    @staticmethod
    def _insert_valid_user_reviews(dicts, members_email_to_id, default_user):
        """ Insert correct user id by email from snapshot

        :param dicts: draft or review dicts from snapshot
        :param members_email_to_id: mapping from emails to current LS instance user IDs
        :param default_user: if email is not found in membr_email_to_id, this user will be used
        :return:
        """
        for obj in dicts:
            created_by = obj.get('created_by', {})
            email = created_by.get('email') if isinstance(created_by, dict) else None

            # user default user
            if email not in members_email_to_id:
                obj['created_by_id'] = default_user.id
                logger.warning('Email not found in members_email_to_id, default user used instead')
                
            # resolve annotators by email
            else:
                obj['created_by_id'] = members_email_to_id[email]

            obj.pop('created_by', None)

    @staticmethod
    def _insert_valid_user_drafts(dicts, members_email_to_id, default_user):
        """ Insert correct user id by email from snapshot

        :param dicts: draft or review dicts from snapshot
        :param members_email_to_id: mapping from emails to current LS instance user IDs
        :param default_user: if email is not found in membr_email_to_id, this user will be used
        :return:
        """
        for obj in dicts:
            email = obj.get('user')

            # user default user
            if email not in members_email_to_id:
                obj['user_id'] = default_user.id
                logger.warning('Email not found in members_email_to_id, default user used instead')

            # resolve annotators by email
            else:
                obj['user_id'] = members_email_to_id[email]

            obj.pop('user', None)

    @retry_database_locked()
    def create(self, validated_data):
        """ Create Tasks, Annotations, etc in bulk
        """
        validated_tasks = validated_data
        logging.info(f'Try to serialize tasks with annotations, data len = {len(validated_data)}')
        user = self.context.get('user', None)
        default_user = user or self.project.created_by
        ff_user = self.project.organization.created_by

        # get members from project, we need them to restore annotation.completed_by etc
        organization = user.active_organization \
            if not self.project.created_by.active_organization else self.project.created_by.active_organization
        members_email_to_id = dict(organization.members.values_list('user__email', 'user__id'))
        members_ids = set(members_email_to_id.values())
        logger.debug(f"{len(members_email_to_id)} members found in organization {organization}")

        # to be sure we add tasks with annotations at the same time
        with transaction.atomic():

            # extract annotations, predictions, drafts, reviews, etc
            # all these lists will be grouped by tasks, e.g.:
            # task_annotations = [ [a1, a2], [a3, a4, a5], ... ]
            task_annotations, task_predictions = [], []
            task_drafts, task_reviews = [], []
            for task in validated_tasks:
                # extract annotations from snapshot
                annotations = task.pop('annotations', [])
                self._insert_valid_completed_by(annotations, members_email_to_id, members_ids, default_user)
                task_annotations.append(annotations)

                # extract predictions from snapshot
                predictions = task.pop('predictions', [])
                task_predictions.append(predictions)

                if flag_set('fflag_feat_back_lsdv_5307_import_reviews_drafts_29062023_short', user=ff_user):
                    # extract drafts from snapshot
                    drafts = task.pop('drafts', [])
                    self._insert_valid_user_drafts(drafts, members_email_to_id, default_user)
                    task_drafts.append(drafts)

                    # extract reviews from snapshot annotations
                    for annotation in annotations:
                        reviews = annotation.get('reviews', [])
                        self._insert_valid_user_reviews(reviews, members_email_to_id, default_user)
                        task_reviews.append(reviews)

            db_tasks = self.add_tasks(task_annotations, task_predictions, validated_tasks)
            db_annotations = self.add_annotations(task_annotations, user)
            self.add_predictions(task_predictions)

        self.post_process_annotations(user, db_annotations, 'imported')
        self.post_process_tasks(self.project.id, [t.id for t in self.db_tasks])

        if flag_set('fflag_feat_back_lsdv_5307_import_reviews_drafts_29062023_short', user=ff_user):
            with transaction.atomic():
                # build mapping between new and old ids in annotations,
                # we need it because annotation ids will be known only after saving to db
                annotation_mapping = {v.import_id: v.id for v in db_annotations}
                annotation_mapping[None] = None
                # the sequence of add_ functions is very important because of references to ids
                self.add_drafts(task_drafts, db_tasks, annotation_mapping, self.project)
                self.add_reviews(task_reviews, annotation_mapping, self.project)

        return db_tasks

    def add_predictions(self, task_predictions):
        """ Save predictions to DB and set the latest model version in the project
        """
        db_predictions = []

        # add predictions
        last_model_version = None
        for i, predictions in enumerate(task_predictions):
            for prediction in predictions:
                if not isinstance(prediction, dict):
                    continue

                # we need to call result normalizer here since "bulk_create" doesn't call save() method
                result = Prediction.prepare_prediction_result(prediction['result'], self.project)
                prediction_score = prediction.get('score')
                if prediction_score is not None:
                    try:
                        prediction_score = float(prediction_score)
                    except ValueError:
                        logger.error(
                            'Can\'t upload prediction score: should be in float format.'
                            'Fallback to score=None')
                        prediction_score = None

                last_model_version = prediction.get('model_version', 'undefined')
<<<<<<< HEAD
                if flag_set(
                    'fflag_perf_back_lsdv_4695_update_prediction_query_to_use_direct_project_relation',
                    user='auto',
                ):
                    db_predictions.append(
                        Prediction(
                            task=self.db_tasks[i],
                            project=self.db_tasks[i].project,
                            result=result,
                            score=prediction_score,
                            model_version=last_model_version,
                        )
                    )
                else:
                    db_predictions.append(
                        Prediction(
                            task=self.db_tasks[i],
                            result=result,
                            score=prediction_score,
                            model_version=last_model_version,
                        )
=======
                db_predictions.append(
                    Prediction(
                        task=self.db_tasks[i],
                        project=self.db_tasks[i].project,
                        result=result,
                        score=prediction_score,
                        model_version=last_model_version
>>>>>>> 9baf144b
                    )

        # predictions: DB bulk create
        self.db_predictions = Prediction.objects.bulk_create(db_predictions, batch_size=settings.BATCH_SIZE)
        logging.info(f'Predictions serialization success, len = {len(self.db_predictions)}')

        # renew project model version if it's empty
        if not self.project.model_version and last_model_version is not None:
            self.project.model_version = last_model_version
            self.project.save()

        return self.db_predictions, last_model_version

    def add_reviews(self, task_reviews, annotation_mapping, project):
        """ Save task reviews to DB
        """
        return []
    
    def add_drafts(self, task_drafts, db_tasks, annotation_mapping, project):
        """ Save task drafts to DB
        """
        db_drafts = []

        # add drafts
        for i, drafts in enumerate(task_drafts):
            for draft in drafts:
                if not isinstance(draft, dict):
                    continue

                draft.update({
                    'task_id': db_tasks[i].id,
                    'annotation_id': annotation_mapping[draft.get('annotation')],
                    'project': self.project,
                    'import_id': draft.get('id'),
                })
                # remove redundant fields
                [
                    draft.pop(field, None) for field in
                    ['id', 'task', 'annotation', 'project', 'created_username', 'created_ago']
                ]
                db_drafts.append(AnnotationDraft(**draft))

        self.db_drafts = AnnotationDraft.objects.bulk_create(db_drafts, batch_size=settings.BATCH_SIZE)
        logging.info(f'drafts serialization success, len = {len(self.db_drafts)}')

        return self.db_drafts

    def add_annotations(self, task_annotations, user):
        """ Save task annotations to DB
        """
        db_annotations = []

        # add annotations
        for i, annotations in enumerate(task_annotations):
            for annotation in annotations:
                if not isinstance(annotation, dict):
                    continue

                ground_truth = annotation.pop('ground_truth', True)
                was_cancelled = annotation.pop('was_cancelled', False)
                lead_time = annotation.pop('lead_time', None)

                body = {
                    'task': self.db_tasks[i],
                    'project': self.project,
                    'ground_truth': ground_truth,
                    'was_cancelled': was_cancelled,
                    'completed_by_id': annotation['completed_by_id'],
                    'result': annotation['result'],
                    'lead_time': lead_time,
                    'import_id': annotation.get('id'),
                }
                db_annotations.append(Annotation(**body))

        # annotations: DB bulk create
        if settings.DJANGO_DB == settings.DJANGO_DB_SQLITE:
            self.db_annotations = []
            try:
                last_annotation = Annotation.objects.latest('id')
                current_id = last_annotation.id + 1
            except Annotation.DoesNotExist:
                current_id = 1

            for annotation in db_annotations:
                annotation.id = current_id
                current_id += 1
            self.db_annotations = Annotation.objects.bulk_create(db_annotations, batch_size=settings.BATCH_SIZE)
        else:
            self.db_annotations = Annotation.objects.bulk_create(db_annotations, batch_size=settings.BATCH_SIZE)
        logging.info(f'Annotations serialization success, len = {len(self.db_annotations)}')

        return self.db_annotations

    def add_tasks(self, task_annotations, task_predictions, validated_tasks):
        """ Extract tasks from validated_tasks and store them in DB
        """
        db_tasks = []
        max_overlap = self.project.maximum_annotations

        # identify max inner id
        tasks = Task.objects.filter(project=self.project)
        prev_inner_id = tasks.order_by("-inner_id")[0].inner_id if tasks else 0
        max_inner_id = (prev_inner_id + 1) if prev_inner_id else 1
        for i, task in enumerate(validated_tasks):
            cancelled_annotations = len([ann for ann in task_annotations[i] if ann.get('was_cancelled', False)])
            total_annotations = len(task_annotations[i]) - cancelled_annotations
            t = Task(
                project=self.project,
                data=task['data'],
                meta=task.get('meta', {}),
                overlap=max_overlap,
                is_labeled=len(task_annotations[i]) >= max_overlap,
                file_upload_id=task.get('file_upload_id'),
                inner_id=None if prev_inner_id is None else max_inner_id + i,
                total_predictions=len(task_predictions[i]),
                total_annotations=total_annotations,
                cancelled_annotations=cancelled_annotations
            )
            db_tasks.append(t)

        # get task ids
        if settings.DJANGO_DB == settings.DJANGO_DB_SQLITE:
            self.db_tasks = []
            try:
                last_task = Task.objects.latest('id')
                current_id = last_task.id + 1
            except Task.DoesNotExist:
                current_id = 1

            for task in db_tasks:
                task.id = current_id
                current_id += 1
            self.db_tasks = Task.objects.bulk_create(db_tasks, batch_size=settings.BATCH_SIZE)
        else:
            self.db_tasks = Task.objects.bulk_create(db_tasks, batch_size=settings.BATCH_SIZE)

        logging.info(f'Tasks serialization success, len = {len(self.db_tasks)}')

        return db_tasks

    @staticmethod
    def post_process_annotations(user, db_annotations, action):
        pass

    @staticmethod
    def post_process_tasks(user, db_tasks):
        pass

    @staticmethod
    def add_annotation_fields(body, user, action):
        return body

    class Meta:
        model = Task
        fields = "__all__"


TaskSerializer = load_func(settings.TASK_SERIALIZER)


class TaskWithAnnotationsSerializer(TaskSerializer):
    """
    """
    def __init__(self, *args, **kwargs):
        super().__init__(*args, **kwargs)
        self.fields['annotations'] = AnnotationSerializer(many=True, default=[], context=self.context)

    class Meta:
        model = Task
        list_serializer_class = load_func(settings.TASK_SERIALIZER_BULK)

        exclude = ()


class TaskIDWithAnnotationsSerializer(TaskSerializer):
    """
    """
    def __init__(self, *args, **kwargs):
        super().__init__(*args, **kwargs)
        # TODO: this called twice due to base class initializer
        self.fields['annotations'] = AnnotationSerializer(many=True, default=[], context=self.context)

    class Meta:
        model = Task
        fields = ['id', 'annotations']


class TaskWithPredictionsSerializer(TaskSerializer):
    """
    """
    predictions = PredictionSerializer(many=True, default=[], read_only=True)

    class Meta:
        model = Task
        fields = '__all__'


class TaskWithAnnotationsAndPredictionsSerializer(TaskSerializer):
    predictions = PredictionSerializer(many=True, default=[], read_only=True)
    annotations = serializers.SerializerMethodField(default=[], read_only=True)

    def get_annotations(self, task):
        annotations = task.annotations

        if 'request' in self.context:
            user = self.context['request'].user
            if user.is_annotator:
                annotations = annotations.filter(completed_by=user)

        return AnnotationSerializer(annotations, many=True, read_only=True, default=True, context=self.context).data

    @staticmethod
    def generate_prediction(task):
        """ Generate prediction for task and store it to Prediction model
        """
        prediction = task.predictions.filter(model_version=task.project.model_version)
        if not prediction.exists():
            task.project.create_prediction(task)

    def to_representation(self, instance):
        self.generate_prediction(instance)
        return super().to_representation(instance)

    class Meta:
        model = Task
        exclude = ()


class AnnotationDraftSerializer(ModelSerializer):
    user = serializers.CharField(default=serializers.CurrentUserDefault())
    created_username = serializers.SerializerMethodField(default='', read_only=True, help_text='User name string')
    created_ago = serializers.CharField(default='', read_only=True, help_text='Delta time from creation time')

    def get_created_username(self, draft):
        user = draft.user
        if not user:
            return ""

        name = user.first_name
        last_name = user.last_name
        if len(last_name):
            name = name + " " + last_name
        name += (' ' if name else '') + f'{user.email}, {user.id}'
        return name

    class Meta:
        model = AnnotationDraft
        fields = '__all__'


class TaskWithAnnotationsAndPredictionsAndDraftsSerializer(TaskSerializer):

    predictions = serializers.SerializerMethodField(default=[], read_only=True)
    annotations = serializers.SerializerMethodField(default=[], read_only=True)
    drafts = serializers.SerializerMethodField(default=[], read_only=True)
    updated_by = serializers.SerializerMethodField(default=[], read_only=True)

    def get_updated_by(self, task):
        return [{'user_id': task.updated_by_id}] if task.updated_by_id else []

    def _get_user(self):
        if 'request' in self.context and hasattr(self.context['request'], 'user'):
            return self.context['request'].user

    def get_predictions(self, task):
        predictions = task.predictions
        user = self._get_user()
        if flag_set('ff_front_dev_1682_model_version_dropdown_070622_short', user=user or 'auto'):
            active_ml_backends = task.project.get_active_ml_backends()
            model_versions = active_ml_backends.values_list('model_version', flat=True)
            logger.debug(f'Selecting predictions from active ML backend model versions: {model_versions}')
            predictions = predictions.filter(model_version__in=model_versions)
        elif task.project.model_version:
            predictions = predictions.filter(model_version=task.project.model_version)
        return PredictionSerializer(predictions, many=True, read_only=True, default=[], context=self.context).data

    def get_annotations(self, task):
        """Return annotations only for the current user"""
        annotations = task.annotations

        user = self._get_user()
        if user and user.is_annotator:
            annotations = annotations.filter(completed_by=user)

        return AnnotationSerializer(annotations, many=True, read_only=True, default=[], context=self.context).data

    def get_drafts(self, task):
        """Return drafts only for the current user"""
        # it's for swagger documentation
        if not isinstance(task, Task):
            return AnnotationDraftSerializer(many=True)

        drafts = task.drafts
        if 'request' in self.context and hasattr(self.context['request'], 'user'):
            user = self.context['request'].user
            drafts = drafts.filter(user=user)

        return AnnotationDraftSerializer(drafts, many=True, read_only=True, default=[], context=self.context).data


class NextTaskSerializer(TaskWithAnnotationsAndPredictionsAndDraftsSerializer):
    unique_lock_id = serializers.SerializerMethodField()

    def get_unique_lock_id(self, task):
        user = self.context['request'].user
        lock = task.locks.filter(user=user).first()
        if lock:
            return lock.unique_id

    def get_predictions(self, task):
        project = task.project
        if not project.show_collab_predictions:
            return []
        else:
            for ml_backend in project.ml_backends.all():
                ml_backend.predict_tasks([task])
            return super().get_predictions(task)

    def get_annotations(self, task):
        result = []
        if self.context.get('annotations', False):
            annotations = super().get_annotations(task)
            user = self.context['request'].user
            for annotation in annotations:
                if annotation.get('completed_by') == user.id:
                    result.append(annotation)
        return result


class TaskIDWithAnnotationsAndPredictionsSerializer(ModelSerializer):

    def __init__(self, *args, **kwargs):
        super().__init__(*args, **kwargs)
        self.fields['annotations'] = AnnotationSerializer(many=True, default=[], context=self.context)
        self.fields['predictions'] = PredictionSerializer(many=True, default=[], context=self.context)

    class Meta:
        model = Task
        fields = ['id', 'annotations', 'predictions']


class TaskIDOnlySerializer(ModelSerializer):

    class Meta:
        model = Task
        fields = ['id']


# LSE inherits this serializer
TaskSerializerBulk = load_func(settings.TASK_SERIALIZER_BULK)<|MERGE_RESOLUTION|>--- conflicted
+++ resolved
@@ -1,10 +1,6 @@
 """This file and its contents are licensed under the Apache License 2.0. Please see the included NOTICE for copyright information and LICENSE for a copy of the license.
 """
 import logging
-<<<<<<< HEAD
-import ujson as json
-=======
->>>>>>> 9baf144b
 
 import ujson as json
 from core.feature_flags import flag_set
@@ -20,14 +16,8 @@
 from rest_framework.serializers import ModelSerializer
 from rest_framework.settings import api_settings
 from tasks.exceptions import AnnotationDuplicateError
-<<<<<<< HEAD
-from core.utils.common import retry_database_locked
-from core.label_config import replace_task_data_undefined_with_config_field
-from users.serializers import UserSerializer
-=======
 from tasks.models import Annotation, AnnotationDraft, Prediction, Task
 from tasks.validation import TaskValidator
->>>>>>> 9baf144b
 from users.models import User
 from users.serializers import UserSerializer
 
@@ -408,29 +398,6 @@
                         prediction_score = None
 
                 last_model_version = prediction.get('model_version', 'undefined')
-<<<<<<< HEAD
-                if flag_set(
-                    'fflag_perf_back_lsdv_4695_update_prediction_query_to_use_direct_project_relation',
-                    user='auto',
-                ):
-                    db_predictions.append(
-                        Prediction(
-                            task=self.db_tasks[i],
-                            project=self.db_tasks[i].project,
-                            result=result,
-                            score=prediction_score,
-                            model_version=last_model_version,
-                        )
-                    )
-                else:
-                    db_predictions.append(
-                        Prediction(
-                            task=self.db_tasks[i],
-                            result=result,
-                            score=prediction_score,
-                            model_version=last_model_version,
-                        )
-=======
                 db_predictions.append(
                     Prediction(
                         task=self.db_tasks[i],
@@ -438,8 +405,8 @@
                         result=result,
                         score=prediction_score,
                         model_version=last_model_version
->>>>>>> 9baf144b
                     )
+                )
 
         # predictions: DB bulk create
         self.db_predictions = Prediction.objects.bulk_create(db_predictions, batch_size=settings.BATCH_SIZE)
