--- conflicted
+++ resolved
@@ -7,272 +7,8 @@
 LOG_CONFIG_PATH = _HERE.parent / "logger.json"
 
 
-<<<<<<< HEAD
-from uuid import uuid4
-from urllib.parse import unquote
-from datetime import datetime
-from inspect import currentframe, getframeinfo
-
-from gevent.pywsgi import WSGIServer
-
-from flask import (
-    request, jsonify, make_response, Response, Response as HttpResponse,
-    send_file, session, redirect, g
-)
-from flask_api import status
-from types import SimpleNamespace
-
-from label_studio.utils.functions import generate_sample_task
-from label_studio.utils.io import find_dir, find_editor_files
-from label_studio.utils import uploader
-from label_studio.utils.validation import TaskValidator
-from label_studio.utils.exceptions import ValidationError
-from label_studio.utils.functions import (
-    generate_sample_task_without_check, set_full_hostname, set_web_protocol, get_web_protocol
-)
-from label_studio.utils.misc import (
-    exception_treatment, exception_treatment_page,
-    config_line_stripped, get_config_templates, convert_string_to_hash, serialize_class,
-    DirectionSwitch, check_port_in_use, timestamp_to_local_datetime
-)
-from label_studio.utils.analytics import Analytics
-from label_studio.utils.argparser import parse_input_args
-from label_studio.utils.uri_resolver import resolve_task_data_uri
-from label_studio.storage import get_storage_form
-
-from label_studio.project import Project
-from label_studio.tasks import Tasks
-from label_studio.utils.auth import requires_auth
-
-logger = logging.getLogger(__name__)
-
-
-def create_app():
-    """Create application factory, as explained here:
-    http://flask.pocoo.org/docs/patterns/appfactories/.
-
-        config_object="label_studio.settings"
-    :param config_object: The configuration object to use.
-    """
-    app = flask.Flask(__name__, static_url_path='')
-    app.secret_key = 'A0Zrdqwf1AQWj12ajkhgFN]dddd/,?RfDWQQT'
-    app.config['SEND_FILE_MAX_AGE_DEFAULT'] = 0
-    app.config['WTF_CSRF_ENABLED'] = False
-    app.url_map.strict_slashes = False
-    return app
-
-
-app = create_app()
-
-
-# input arguments
-input_args = None
-if os.path.exists('server.json'):
-    try:
-        with open('server.json') as f:
-            input_args = SimpleNamespace(**json.load(f))
-    except:
-        pass
-
-
-def project_get_or_create(multi_session_force_recreate=False):
-    """
-    Return existed or create new project based on environment. Currently supported methods:
-    - "fixed": project is based on "project_name" attribute specified by input args when app starts
-    - "session": project is based on "project_name" key restored from flask.session object
-    :return:
-    """
-    if input_args and input_args.command == 'start-multi-session':
-        # get user from session
-        if 'user' not in session:
-            session['user'] = str(uuid4())
-        user = session['user']
-        g.user = user
-
-        # get project from session
-        if 'project' not in session or multi_session_force_recreate:
-            session['project'] = str(uuid4())
-        project = session['project']
-
-        # check for shared projects and get owner user
-        if project in session.get('shared_projects', []):
-            owner = Project.get_user_by_project(project, input_args.root_dir)
-            if owner is None:  # owner is None when project doesn't exist
-                raise Exception('No such shared project found: project_uuid = ' + project)
-            else:
-                user = owner
-
-        project_name = user + '/' + project
-        return Project.get_or_create(project_name, input_args, context={
-            'multi_session': True,
-            'user': convert_string_to_hash(user)
-        })
-    else:
-        if multi_session_force_recreate:
-            raise NotImplementedError(
-                '"multi_session_force_recreate" option supported only with "start-multi-session" mode')
-        return Project.get_or_create(input_args.project_name,
-                                     input_args, context={'multi_session': False})
-
-
-@app.template_filter('json')
-def json_filter(s):
-    return json.dumps(s)
-
-
-@app.before_request
-def app_before_request_callback():
-    if request.endpoint in ('static', 'send_static'):
-        return
-
-    def prepare_globals():
-        # setup session cookie
-        if 'session_id' not in session:
-            session['session_id'] = str(uuid4())
-        g.project = project_get_or_create()
-        g.analytics = Analytics(input_args, g.project)
-        g.sid = g.analytics.server_id
-
-    # show different exception pages for api and other endpoints
-    if request.path.startswith('/api'):
-        return exception_treatment(prepare_globals)()
-    else:
-        return exception_treatment_page(prepare_globals)()
-
-
-@app.after_request
-@exception_treatment
-def app_after_request_callback(response):
-    if hasattr(g, 'analytics'):
-        g.analytics.send(request, session, response)
-    return response
-
-
-@app.route('/static/media/<path:path>')
-@requires_auth
-def send_media(path):
-    """ Static for label tool js and css
-    """
-    media_dir = find_dir('static/media')
-    return flask.send_from_directory(media_dir, path)
-
-
-@app.route('/upload/<path:path>')
-@requires_auth
-def send_upload(path):
-    """ User uploaded files
-    """
-    logger.warning('Task path starting with "/upload/" is deprecated and will be removed in next releases, '
-                   'replace "/upload/" => "/data/upload/" in your tasks.json files')
-    project_dir = os.path.join(g.project.path, 'upload')
-    return open(os.path.join(project_dir, path), 'rb').read()
-
-
-@app.route('/static/<path:path>')
-@requires_auth
-def send_static(path):
-    """ Static serving
-    """
-    static_dir = find_dir('static')
-    return flask.send_from_directory(static_dir, path)
-
-
-@app.errorhandler(ValidationError)
-def validation_error_handler(error):
-    logger.error(error)
-    return str(error), 500
-
-
-@app.route('/')
-@requires_auth
-@exception_treatment_page
-def labeling_page():
-    """ Label studio frontend: task labeling
-    """
-    if g.project.no_tasks():
-        return redirect('welcome')
-
-    # task data: load task or task with completions if it exists
-    task_data = None
-    task_id = request.args.get('task_id', None)
-
-    if task_id is not None:
-        task_id = int(task_id)
-        # Task explore mode
-        task_data = g.project.get_task_with_completions(task_id) or g.project.source_storage.get(task_id)
-        task_data = resolve_task_data_uri(task_data)
-
-        if g.project.ml_backends_connected:
-            task_data = g.project.make_predictions(task_data)
-
-    return flask.render_template(
-        'labeling.html',
-        project=g.project,
-        config=g.project.config,
-        label_config_line=g.project.label_config_line,
-        task_id=task_id,
-        task_data=task_data,
-        **find_editor_files()
-    )
-
-
-@app.route('/welcome')
-@requires_auth
-@exception_treatment_page
-def welcome_page():
-    """ Label studio frontend: task labeling
-    """
-    g.project.update_on_boarding_state()
-    return flask.render_template(
-        'welcome.html',
-        config=g.project.config,
-        project=g.project,
-        on_boarding=g.project.on_boarding
-    )
-
-
-@app.route('/tasks_old', methods=['GET', 'POST'])
-@requires_auth
-@exception_treatment_page
-def tasks_page_old():
-    """ Tasks and completions page
-    """
-    serialized_project = g.project.serialize()
-    serialized_project['multi_session_mode'] = input_args.command != 'start-multi-session'
-    return flask.render_template(
-        'tasks_old.html',
-        config=g.project.config,
-        project=g.project,
-        serialized_project=serialized_project,
-        **find_editor_files()
-    )
-
-@app.route('/tasks', methods=['GET', 'POST'])
-@requires_auth
-@exception_treatment_page
-def tasks_page():
-    """ Tasks and completions page
-    """
-    serialized_project = g.project.serialize()
-    serialized_project['multi_session_mode'] = input_args.command != 'start-multi-session'
-    return flask.render_template(
-        'tasks.html',
-        config=g.project.config,
-        project=g.project,
-        serialized_project=serialized_project,
-        **find_editor_files()
-    )
-
-
-@app.route('/setup')
-@requires_auth
-@exception_treatment_page
-def setup_page():
-    """ Setup label config
-=======
 def create_app(*args, **kwargs):
     """ Public create application factory
->>>>>>> b88770b6
     """
     from label_studio.blueprint import create_app
     return create_app(*args, **kwargs)
