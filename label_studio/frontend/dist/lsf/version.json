--- conflicted
+++ resolved
@@ -1,13 +1,6 @@
 {
-<<<<<<< HEAD
-  "message": "fix: LSDV-4572: Audio playback and playhead briefly get out of sync",
+  "message": "fix: LSDV-4572: Audio playback and playhead briefly get out of sync (#1212)",
   "commit": "a93771bd8b35d27a2cfb9491335924e74f5edfb0",
   "branch": "master",
-  "date": "2023/02/28 09:54:08"
-=======
-  "message": "fix: LSDV-4670: Fix frontend build",
-  "commit": "0222a39f2bea9086e59f868817a107ef9c199002",
-  "branch": "master",
-  "date": "2023/02/27 15:29:27"
->>>>>>> 2d941352
+  "date": "2023-02-28T15:54:08Z"
 }