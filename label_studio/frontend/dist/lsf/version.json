--- conflicted
+++ resolved
@@ -1,13 +1,6 @@
 {
-<<<<<<< HEAD
-  "message": "fix: DEV-3734: Add interface to show task counter (#1105)",
-  "commit": "62745827c1cc9e0ab5457b89c180d2c52354f856",
-  "branch": "master",
-  "date": "2022-12-20T00:24:02Z"
-=======
-  "message": "fix: DEV-3664: Grouping modes are not persistent in Outliner when switching between tasks in Quick View",
-  "commit": "a29a31f1803824803fa4e824ea99c643ff727b1a",
-  "branch": "master",
-  "date": "2022/12/15 07:52:48"
->>>>>>> 2afb897d
+  "message": "Merge branch 'master' into fb-dev-3941",
+  "commit": "b25a361fd300f31017f05b45897d7a50503b0fa1",
+  "branch": "fb-dev-3941",
+  "date": "2022-12-20T14:11:03Z"
 }