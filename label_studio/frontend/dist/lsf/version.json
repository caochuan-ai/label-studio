{
<<<<<<< HEAD
  "message": "feat: LEAP-58: Proxy URL for Taxonomy if possible",
  "commit": "365b756dd0a277a5e7db41f6bf793caf6099f94a",
  "branch": "fb-leap-58/proxy-url",
  "date": "2023/11/01 08:19:02"
=======
  "message": "fix: LEAP-314: Fix Github vulnerabilities",
  "commit": "bef0cbdb03eb659bb2a161ffa64be1a211444bbe",
  "branch": "master",
  "date": "2023/10/31 17:28:15"
>>>>>>> fc3dfb61
}<|MERGE_RESOLUTION|>--- conflicted
+++ resolved
@@ -1,13 +1,6 @@
 {
-<<<<<<< HEAD
-  "message": "feat: LEAP-58: Proxy URL for Taxonomy if possible",
-  "commit": "365b756dd0a277a5e7db41f6bf793caf6099f94a",
-  "branch": "fb-leap-58/proxy-url",
-  "date": "2023/11/01 08:19:02"
-=======
   "message": "fix: LEAP-314: Fix Github vulnerabilities",
   "commit": "bef0cbdb03eb659bb2a161ffa64be1a211444bbe",
   "branch": "master",
   "date": "2023/10/31 17:28:15"
->>>>>>> fc3dfb61
 }