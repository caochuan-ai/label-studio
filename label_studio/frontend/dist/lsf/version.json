--- conflicted
+++ resolved
@@ -1,13 +1,6 @@
 {
-<<<<<<< HEAD
-  "message": "fix: LSDV-4752: Support relations in MIG scenario",
+  "message": "fix: LSDV-4752: Support relations in MIG scenario (#1240)",
   "commit": "8969ae4509104b38052b153b4bc16052836407ba",
   "branch": "master",
-  "date": "2023/03/15 18:16:28"
-=======
-  "message": "feat: LSDV-3023: Annotation Tab Carousel (#1188)",
-  "commit": "3d56cefbaac1ea5b53e2cd6c80956f1f457d8be2",
-  "branch": "master",
-  "date": "2023-03-15T16:08:54Z"
->>>>>>> 642a9e92
+  "date": "2023-03-15T18:16:28Z"
 }