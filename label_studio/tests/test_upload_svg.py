"""This file and its contents are licensed under the Apache License 2.0. Please see the included NOTICE for copyright information and LICENSE for a copy of the license.
"""
import io

import pytest
from data_import.models import FileUpload
from django.conf import settings


<<<<<<< HEAD
@pytest.mark.skip_nplusone
=======
>>>>>>> 9baf144b
@pytest.mark.django_db
def test_svg_upload_sanitize(setup_project_dialog):
    """ Upload malicious SVG file - remove harmful content"""
    settings.SVG_SECURITY_CLEANUP = True

    xml_dirty = """<?xml version="1.0" standalone="no"?>
                <!DOCTYPE svg PUBLIC "-//W3C//DTD SVG 1.1//EN" "http://www.w3.org/Graphics/SVG/1.1/DTD/svg11.dtd">
                <svg version="1.1" baseProfile="full" xmlns="http://www.w3.org/2000/svg">
                <polygon id="triangle" points="0,0 0,50 50,0" fill="#009900" stroke="#004400"/>
                <script type="text/javascript">alert(document.cookie);</script>
                </svg>"""

    f = io.StringIO(xml_dirty)

    endpoint = f'/api/projects/{setup_project_dialog.project.id}/import?commit_to_project=true'
    r = setup_project_dialog.post(endpoint, {'xss_svg.svg': f})

    assert r.status_code == 201

    expected = '''<svg version="1.1" baseprofile="full" xmlns="http://www.w3.org/2000/svg">
    <polygon id="triangle" points="0,0 0,50 50,0" fill="#009900" stroke="#004400"></polygon>\n
    </svg>\n'''

    actual = FileUpload.objects.filter(
            id=r.data['file_upload_ids'][0]).last().file.read()

    assert len("".join(actual.decode('UTF-8').split())) > 100 # confirm not empty

    assert "".join(expected.split()) == "".join(actual.decode('UTF-8').split())


@pytest.mark.skip_nplusone
@pytest.mark.django_db
def test_svg_upload_invalid_format(setup_project_dialog):
    """ Upload invalid SVG file - still accepted"""
    settings.SVG_SECURITY_CLEANUP = True

    xml_dirty = """<?xml version="1.0" standalone="no"?>
                <!DOCTYPE svg PUBLIC "-//W3C//DTD SVG 1.1//EN" "http://www.w3.org/Graphics/SVG/1.1/DTD/svg11.dtd">
                <svg version="1.1" baseProfile="full" xmlns="http://www.w3.org/2000/svg">gibberish</svg>"""
    f = io.StringIO(xml_dirty)

    endpoint = f'/api/projects/{setup_project_dialog.project.id}/import?commit_to_project=true'
    r = setup_project_dialog.post(endpoint, {'xss_svg.svg': f})

    assert r.status_code == 201

    expected = '''
    <svgversion="1.1"baseprofile="full"xmlns="http://www.w3.org/2000/svg">gibberish</svg>
    '''

    actual = FileUpload.objects.filter(
            id=r.data['file_upload_ids'][0]).last().file.read()

    assert "".join(expected.split()) == "".join(actual.decode('UTF-8').split())


@pytest.mark.skip_nplusone
@pytest.mark.django_db
def test_svg_upload_do_not_sanitize(setup_project_dialog):
    """ Upload SVG file - do not sanitize file content"""
    settings.SVG_SECURITY_CLEANUP = False

    xml_dirty = """<?xml version="1.0" standalone="no"?>
                <!DOCTYPE svg PUBLIC "-//W3C//DTD SVG 1.1//EN" "http://www.w3.org/Graphics/SVG/1.1/DTD/svg11.dtd">
                <svg version="1.1" baseProfile="full" xmlns="http://www.w3.org/2000/svg">
                <polygon id="triangle" points="0,0 0,50 50,0" fill="#009900" stroke="#004400"/>
                <script type="text/javascript">alert(document.cookie);</script>
                </svg>"""

    f = io.StringIO(xml_dirty)

    endpoint = f'/api/projects/{setup_project_dialog.project.id}/import?commit_to_project=true'
    r = setup_project_dialog.post(endpoint, {'xss_svg.svg': f})

    assert r.status_code == 201

    actual = FileUpload.objects.filter(
            id=r.data['file_upload_ids'][0]).last().file.read()

    assert "".join(xml_dirty.split()) == "".join(actual.decode('UTF-8').replace("\n", "").split())<|MERGE_RESOLUTION|>--- conflicted
+++ resolved
@@ -7,10 +7,7 @@
 from django.conf import settings
 
 
-<<<<<<< HEAD
 @pytest.mark.skip_nplusone
-=======
->>>>>>> 9baf144b
 @pytest.mark.django_db
 def test_svg_upload_sanitize(setup_project_dialog):
     """ Upload malicious SVG file - remove harmful content"""
