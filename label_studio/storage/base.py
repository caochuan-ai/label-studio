--- conflicted
+++ resolved
@@ -152,13 +152,7 @@
     regex = StringField('Regex', [IsValidRegex()], description='File filter by regex, example: .* (If not specified, all files will be skipped)')  # noqa
     # data_key = StringField('Data key', [Optional()], description='Task tag key from your label config')
     use_blob_urls = BooleanField('Use BLOBs URLs', default=True,
-<<<<<<< HEAD
                                  description='Treat every bucket object as a source file. If unchecked, Label Studio treats every bucket object as a JSON-formatted task.')
-=======
-                                 description='Interpret each bucket/container object as resource file (jpg, mp3, txt, etc).<br>'
-                                             'Otherwise bucket/container objects will be interpreted as tasks '
-                                             'in Label Studio JSON format')
->>>>>>> 55eca4a8
     bound_params = dict(
         prefix='prefix',
         regex='regex',
