--- conflicted
+++ resolved
@@ -1,30 +1,19 @@
 import io
 import os
-<<<<<<< HEAD
 import ssl
 import hashlib
-=======
-import logging
->>>>>>> 76702d0a
 import lxml
 import time
 import pandas as pd
 import lxml.etree
-
-<<<<<<< HEAD
-=======
-from werkzeug.utils import secure_filename
-from urllib.request import urlopen
-from label_studio.data_import.uploader import check_file_sizes_and_number
-
->>>>>>> 76702d0a
+import logging
+
 try:
     import ujson as json
 except ModuleNotFoundError:
     import json
 
 from urllib.request import urlopen
-from label_studio.data_import.uploader import check_file_sizes_and_number
 from werkzeug.utils import secure_filename
 from datetime import datetime
 from flask import request, jsonify, make_response, Response as HttpResponse, g
@@ -35,6 +24,8 @@
 from label_studio.data_import.views import blueprint
 from label_studio.utils.exceptions import ValidationError
 from label_studio.utils.functions import generate_sample_task, get_sample_task
+
+from label_studio.data_import.uploader import check_file_sizes_and_number
 from .models import ImportState
 
 
