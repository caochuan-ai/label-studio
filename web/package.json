{
  "name": "@humansignal/source",
  "version": "0.0.0",
  "license": "MIT",
  "scripts": {
    "ls:watch": "nx run labelstudio:build:development --watch",
    "ls:unit": "nx run labelstudio:unit",
    "ls:e2e": "nx run labelstudio-e2e:e2e",
    "lsf:watch": "nx run editor:build:development --watch",
    "lsf:serve": "nx run editor:serve:development",
<<<<<<< HEAD
    "lsf:e2e": "cd libs/editor/tests/e2e && yarn test",
    "lsf:integration": "nx run editor:integration",
    "lsf:integration:watch": "nx run editor:integration --watch",
    "lsf:unit": "nx run editor:unit",
=======
    "lsf:e2e": "cd libs/editor/tests/e2e && npm run test",
    "lsf:integration": "nx run editor:integration",
    "lsf:integration:watch": "nx run editor:integration --watch",
>>>>>>> 64cef8cb
    "dm:watch": "nx run datamanager:build:development --watch",
    "dm:unit": "nx run datamanager:unit",
    "build": "nx run editor:build:production && nx run datamanager:build:production && nx run labelstudio:build:production",
    "test:unit": "yarn lsf:unit && yarn ls:unit && yarn dm:unit",
    "test:e2e": "yarn ls:e2e && yarn lsf:e2e",
    "test:integration": "yarn lsf:integration",
    "postinstall": "cd libs/editor && bash scripts/postinstall.sh"
  },
  "private": true,
  "dependencies": {
    "@babel/plugin-proposal-private-methods": "^7.18.6",
    "@babel/plugin-transform-private-property-in-object": "^7.22.11",
    "@cypress/code-coverage": "^3.12.9",
    "@martel/audio-file-decoder": "^2.3.15",
    "@radix-ui/react-toast": "^1.1.5",
    "@reecelucas/react-use-hotkeys": "^1.3.1",
    "@swc/helpers": "0.5.3",
    "@thi.ng/rle-pack": "^3.1.30",
    "@wojtekmaj/enzyme-adapter-react-17": "^0.8.0",
    "antd": "^4.3.3",
    "babel-plugin-import": "^1.13.0",
    "babel-plugin-transform-class-properties": "^6.24.1",
    "babel-preset-env": "^1.7.0",
    "babel-preset-react": "^6.24.1",
    "core-js": "^3.33.0",
    "d3": "^5.16.0",
    "d3-color": "3.1.0",
    "deep-equal": "^2.0.5",
    "dotenv-defaults": "^2.0.2",
    "emoji-regex": "^7.0.3",
    "enzyme": "^3.11.0",
    "husky": "^3.1.0",
    "insert-after": "^0.1.4",
    "jest-fetch-mock": "^3.0.3",
    "keymaster": "^1.6.2",
    "konva": "^8.1.3",
    "lint-staged": "^9.5.0",
    "loader-utils": "^3.2.1",
    "lodash.get": "^4.4.0",
    "lodash.ismatch": "^4.4.0",
    "lodash.throttle": "^4.1.1",
    "magic-wand-js": "^1.0.0",
    "mini-css-extract-plugin": "^2.7.6",
    "mobx": "^5.15.4",
    "mobx-react": "^6",
    "mobx-state-tree": "^3.16.0",
    "nanoid": "^3.3.0",
    "papaparse": "^5.4.1",
    "postcss": "^8.4.6",
    "postcss-loader": "^7.3.3",
    "rc-tree": "^5.7.8",
    "react": "^17.0.2",
    "react-beautiful-dnd": "^13.1.1",
    "react-datepicker": "^3.6.0",
    "react-dom": "^17.0.2",
    "react-hot-loader": "^4.12.20",
    "react-hotkeys-hook": "^2.4.0",
    "react-konva": "^17.0.2-0",
    "react-konva-utils": "^0.2.0",
    "react-virtualized-auto-sizer": "^1.0.20",
    "react-window": "^1.8.9",
    "react-window-infinite-loader": "^1.0.5",
    "sanitize-html": "^2.11.0",
    "sass": "^1.32.12",
    "sass-loader": "^11.0.1",
    "strman": "^2.0.1",
    "style-loader": "^3.3.3",
    "tslib": "^2.3.0",
    "wavesurfer.js": "^6.0.1",
    "webpack-merge": "^5.9.0"
  },
  "devDependencies": {
    "@babel/core": "^7.12.13",
    "@babel/plugin-proposal-class-properties": "^7.12.13",
    "@babel/plugin-proposal-nullish-coalescing-operator": "^7.12.13",
    "@babel/plugin-proposal-optional-chaining": "^7.12.17",
    "@babel/plugin-transform-class-properties": "^7.22.5",
    "@babel/plugin-transform-private-methods": "^7.22.5",
    "@babel/plugin-transform-runtime": "^7.12.15",
    "@babel/preset-env": "^7.12.13",
    "@babel/preset-react": "^7.12.13",
    "@babel/preset-typescript": "^7.13.0",
    "@babel/runtime": "^7.12.13",
    "@cypress/code-coverage": "^3.10.0",
    "@cypress/webpack-preprocessor": "^5.17.0",
    "@nrwl/react": "17.0.3",
    "@nx/cypress": "17.0.3",
    "@nx/eslint-plugin": "17.0.3",
    "@nx/jest": "17.0.3",
    "@nx/js": "17.0.3",
    "@nx/linter": "17.0.3",
    "@nx/react": "17.0.3",
    "@nx/webpack": "17.0.3",
    "@nx/workspace": "17.0.3",
    "@pmmmwh/react-refresh-webpack-plugin": "^0.5.7",
    "@sentry/browser": "^6.8.0",
    "@sentry/react": "^6.8.0",
    "@sentry/tracing": "^6.8.0",
    "@svgr/webpack": "^8.1.0",
    "@swc-node/register": "~1.6.7",
    "@swc/cli": "~0.1.62",
    "@swc/core": "1.3.96",
    "@testing-library/react": "12.1.2",
    "@types/chroma-js": "^2.1.3",
    "@types/jest": "^29.4.0",
    "@types/mini-css-extract-plugin": "^2.5.1",
    "@types/node": "18.14.2",
    "@types/react": "18.2.24",
    "@types/react-dom": "18.2.9",
    "@types/react-router": "^5.1.7",
    "@types/react-router-dom": "^5.1.7",
    "@types/strman": "^2.0.0",
    "@typescript-eslint/eslint-plugin": "5.62.0",
    "@typescript-eslint/parser": "5.62.0",
    "babel-jest": "^29.4.1",
    "babel-loader": "^8.2.2",
    "chai": "^4.3.7",
    "chroma-js": "^2.1.1",
    "codemirror": "^5.59.4",
    "css-loader": "^5.0.1",
    "css-minimizer-webpack-plugin": "^3.0.2",
    "cypress": "^12.11.0",
    "cypress-image-snapshot": "^4.0.1",
    "cypress-multi-reporters": "^1.6.2",
    "cypress-parallel": "^0.12.0",
    "cypress-plugin-snapshots": "^1.4.4",
    "cypress-terminal-report": "^5.1.1",
    "date-fns": "^2.20.1",
    "eslint": "8.46.0",
    "eslint-config-prettier": "9.0.0",
    "eslint-plugin-cypress": "2.15.1",
    "eslint-plugin-import": "2.27.5",
    "eslint-plugin-jsx-a11y": "6.7.1",
    "eslint-plugin-react": "7.32.2",
    "eslint-plugin-react-hooks": "4.6.0",
    "history": "^4.10.1",
    "html-react-parser": "^1.2.4",
    "jest": "^29.4.1",
    "jest-environment-jsdom": "^29.4.1",
    "lodash.clonedeep": "^4.5.0",
    "nx": "17.0.3",
    "nx-cloud": "16.5.2",
    "pixelmatch": "^5.3.0",
    "pleasejs": "^0.4.2",
    "pngjs": "^7.0.0",
    "prettier": "^2.6.2",
    "proper-lockfile": "^4.1.2",
    "react-codemirror2": "^7.2.1",
    "react-icons": "^4.2.0",
    "react-refresh": "^0.10.0",
    "react-router": "^5.2.0",
    "react-router-dom": "^5.2.0",
    "react-singleton-hook": "^3.1.1",
    "shallow-equal": "^1.2.1",
    "source-map-loader": "^1.1.3",
    "stylus": "^0.59.0",
    "stylus-loader": "^5.0.0",
    "truncate-middle": "^1.0.6",
    "ts-jest": "^29.1.0",
    "ts-loader": "^9.4.2",
    "ts-node": "10.9.1",
    "typescript": "4.8.3",
    "url-loader": "^4.1.1",
<<<<<<< HEAD
    "webpack": "^5.77.0",
    "webpack-cli": "^5.0.1",
    "xpath-range": "^1.1.1",
=======
    "xpath-range": "^1.1.1",
    "@cypress/code-coverage": "^3.10.0",
    "@cypress/webpack-preprocessor": "^5.17.0",
    "chai": "^4.3.7",
    "cypress-image-snapshot": "^4.0.1",
    "cypress-multi-reporters": "^1.6.2",
    "cypress-parallel": "^0.12.0",
    "cypress-plugin-snapshots": "^1.4.4",
    "cypress-terminal-report": "^5.1.1",
    "pixelmatch": "^5.3.0",
    "pngjs": "^7.0.0",
    "proper-lockfile": "^4.1.2",
    "ts-loader": "^9.4.2",
    "webpack": "^5.77.0",
    "webpack-cli": "^5.0.1",
>>>>>>> 64cef8cb
    "yargs": "^17.7.1"
  },
  "babel": {
    "presets": [
      [
        "@babel/preset-react",
        {
          "runtime": "automatic"
        }
      ],
      "@babel/preset-typescript",
      [
        "@babel/preset-env",
        {
          "targets": {
            "browsers": [
              "last 2 Chrome versions"
            ]
          }
        }
      ]
    ],
    "plugins": [
      "@babel/plugin-proposal-class-properties",
      "@babel/plugin-proposal-optional-chaining",
      "@babel/plugin-proposal-nullish-coalescing-operator"
    ]
  },
  "packageManager": "yarn@3.6.0"
}<|MERGE_RESOLUTION|>--- conflicted
+++ resolved
@@ -8,16 +8,10 @@
     "ls:e2e": "nx run labelstudio-e2e:e2e",
     "lsf:watch": "nx run editor:build:development --watch",
     "lsf:serve": "nx run editor:serve:development",
-<<<<<<< HEAD
     "lsf:e2e": "cd libs/editor/tests/e2e && yarn test",
     "lsf:integration": "nx run editor:integration",
     "lsf:integration:watch": "nx run editor:integration --watch",
     "lsf:unit": "nx run editor:unit",
-=======
-    "lsf:e2e": "cd libs/editor/tests/e2e && npm run test",
-    "lsf:integration": "nx run editor:integration",
-    "lsf:integration:watch": "nx run editor:integration --watch",
->>>>>>> 64cef8cb
     "dm:watch": "nx run datamanager:build:development --watch",
     "dm:unit": "nx run datamanager:unit",
     "build": "nx run editor:build:production && nx run datamanager:build:production && nx run labelstudio:build:production",
@@ -101,7 +95,6 @@
     "@babel/preset-react": "^7.12.13",
     "@babel/preset-typescript": "^7.13.0",
     "@babel/runtime": "^7.12.13",
-    "@cypress/code-coverage": "^3.10.0",
     "@cypress/webpack-preprocessor": "^5.17.0",
     "@nrwl/react": "17.0.3",
     "@nx/cypress": "17.0.3",
@@ -181,27 +174,10 @@
     "ts-node": "10.9.1",
     "typescript": "4.8.3",
     "url-loader": "^4.1.1",
-<<<<<<< HEAD
+    "xpath-range": "^1.1.1",
+    "@cypress/code-coverage": "^3.10.0",
     "webpack": "^5.77.0",
     "webpack-cli": "^5.0.1",
-    "xpath-range": "^1.1.1",
-=======
-    "xpath-range": "^1.1.1",
-    "@cypress/code-coverage": "^3.10.0",
-    "@cypress/webpack-preprocessor": "^5.17.0",
-    "chai": "^4.3.7",
-    "cypress-image-snapshot": "^4.0.1",
-    "cypress-multi-reporters": "^1.6.2",
-    "cypress-parallel": "^0.12.0",
-    "cypress-plugin-snapshots": "^1.4.4",
-    "cypress-terminal-report": "^5.1.1",
-    "pixelmatch": "^5.3.0",
-    "pngjs": "^7.0.0",
-    "proper-lockfile": "^4.1.2",
-    "ts-loader": "^9.4.2",
-    "webpack": "^5.77.0",
-    "webpack-cli": "^5.0.1",
->>>>>>> 64cef8cb
     "yargs": "^17.7.1"
   },
   "babel": {
@@ -231,4 +207,4 @@
     ]
   },
   "packageManager": "yarn@3.6.0"
-}+}
