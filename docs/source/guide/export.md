--- conflicted
+++ resolved
@@ -10,11 +10,9 @@
 At any point in your labeling project, you can export the annotations from Label Studio. 
 
 Label Studio stores your annotations in a raw JSON format in the SQLite database backend, PostgreSQL database backend, or whichever cloud or database storage you specify as target storage. Cloud storage buckets contain one file per labeled task named `task_id.json`. For more information about syncing target storage, see [Cloud storage setup](storage.html).
-<<<<<<< HEAD
-=======
 
 Image annotations exported in JSON format use percentages of overall image size, not pixels, to describe the size and location of the bounding boxes. For more information, see [how to convert the image annotation units](#Units-of-image-annotations).
->>>>>>> d8b105a5
+
 
 
 
@@ -23,11 +21,8 @@
 Export your completed annotations from Label Studio. 
 
 !!! note
-<<<<<<< HEAD
-    Some export formats export only the annotations and not the data from the task. See the [export formats supported by Label Studio](#Export-formats-supported-by-Label-Studio).
-=======
     Some export formats export only the annotations and not the data from the task. For more information, see the [export formats supported by Label Studio](#Export-formats-supported-by-Label-Studio).
->>>>>>> d8b105a5
+
 
 ### Export using the UI in Community edition of Label Studio
 
@@ -37,22 +32,11 @@
 2. Select an available export format.
 3. Click **Export** to export your data.
 
-<<<<<<< HEAD
-!!! note  
-    * Export will always include the annotated tasks, regardless of filters set on the tab. 
-    * Cancelled annotated tasks will be included in the exported result too.
-    * If you want to apply tab filters to the export, try to use [export snapshots using the SDK](https://labelstud.io/sdk/project.html#label_studio_sdk.project.Project.export_snapshot_create) or [API](#Export-snapshots-using-the-API).
-    * If the export times out, see how to [export snapshots using the SDK](https://labelstud.io/sdk/project.html#label_studio_sdk.project.Project.export_snapshot_create) or [API](#Export-snapshots-using-the-API).
-=======
 !!! note
     1. The export will always include the annotated tasks, regardless of filters set on the tab. 
     2. Cancelled annotated tasks will be included in the exported result too.
     3. If you want to apply tab filters to the export, try to use [export snapshots using the SDK](https://labelstud.io/sdk/project.html#label_studio_sdk.project.Project.export_snapshot_create) or [API](#Export-snapshots-using-the-API).
-
-### Export timeout in Community Edition
-
-If the export times out, see how to [export snapshots using the SDK](https://labelstud.io/sdk/project.html#label_studio_sdk.project.Project.export_snapshot_create) or [API](#Export-snapshots-using-the-API).
->>>>>>> d8b105a5
+    4. If the export times out, see how to [export snapshots using the SDK](https://labelstud.io/sdk/project.html#label_studio_sdk.project.Project.export_snapshot_create) or [API](#Export-snapshots-using-the-API).
 
 ### <i class='ent'></i> Export snapshots using the UI
 
@@ -60,14 +44,6 @@
 
 1. Within a project in the Label Studio UI, click **Export**.
 2. Click **Create New Snapshot**.
-<<<<<<< HEAD
-3. For **Export from...**, select the option for **All Tasks**. The default option is THIS. To **Include in* the Snapshot...**, choose which type of data you want to include in the snapshot. Select **All tasks**, **Only annotated** tasks, or **Only reviewed** tasks. 
-5. For **Annotations**, enable the types of annotations that you want to export. You can specify **Annotations**, **Ground Truth** annotations, and **Skipped** annotations. By default, only annotations are exported.
-6. (Optional) Add a **Snapshot Name** to make it easier to find in the future. By default, export snapshots are named `PROJECT-NAME-at-YEAR-MM-DD-HH-MM`, where the time is in UTC.
-7. For **Drafts**, choose whether to export the complete draft annotations for tasks, or only the IDs of draft annotations, to indicate that drafts exist. 
-8. For **Predictions**, choose whether to export the complete predictions for tasks, or only the IDs of predictions to indicate that the tasks had predictions.
-9. (Optional) Enable the option to remove annotator emails to anonymize your result dataset. 
-=======
 3. **Apply filters from tab ...**: Select **Default** from the drop-down list. 
 4. (Optional) **Snapshot Name**: Enter a snapshot name to make it easier to find in the future. By default, export snapshots are named `PROJECT-NAME-at-YEAR-MM-DD-HH-MM`, where the time is in UTC.
 5. **Include in the Snapshot…**: Choose which type of data you want to include in the snapshot. Select **All tasks**, **Only annotated** tasks, or **Only reviewed** tasks. 
@@ -75,7 +51,6 @@
 7. **Predictions**: Choose whether to export the complete predictions (**Complete predictions**) for tasks, or only the IDs (**Only IDs**) of predictions to indicate that the tasks had predictions.
 8. **Annotations**: Enable the types of annotations that you want to export. You can specify **Annotations**, **Ground Truth** annotations, and **Skipped** annotations. By default, only annotations are exported.
 9. (Optional) Enable the **Remove user details** option to remove the user's details. 
->>>>>>> d8b105a5
 10. Click **Create a Snapshot** to start the export process.
 11. You see the list of snapshots available to download, with details about what is included in the snapshot, when it was created, and who created it. 
 12. Click **Download** and select the export format that you want to use. Now, the snapshot file downloads to your computer. 
@@ -93,18 +68,14 @@
 
 
 ## Manually convert JSON annotations to another format
-<<<<<<< HEAD
+
 
 You can run the [Label Studio converter tool](https://github.com/heartexlabs/label-studio-converter) on a directory or file of completed JSON annotations using the command line or Python to convert the completed annotations from Label Studio JSON format into another format. 
 
 !!! note 
     If you use versions of Label Studio earlier than 1.0.0, use the manual way to convert your Label Studio JSON format annotations into another labeling format. 
-=======
+
 You can run the [Label Studio converter tool](https://github.com/heartexlabs/label-studio-converter) on a directory or file of completed JSON annotations using the command line or Python to convert the completed annotations from Label Studio JSON format into another format. 
-
-!!! note
-    If you use versions of Label Studio earlier than 1.0.0, then this is the only way to convert your Label Studio JSON format annotations into another labeling format. 
->>>>>>> d8b105a5
 
 
 ## Export formats supported by Label Studio
@@ -162,27 +133,7 @@
 
 ### Pascal VOC XML
 
-<<<<<<< HEAD
 Popular XML-formatted task data is used for object detection and image segmentation tasks. Supports bounding box image labeling projects that use the `RectangleLabels` tag.
-
-### Brush labels to NumPy & PNG
-
-Export your brush mask labels as NumPy 2d arrays and PNG images. Each label outputs as one image. Supports brush labeling image projects that use the `BrushLabels` tag.
-
-### ASR_MANIFEST
-
-Export audio transcription labels for automatic speech recognition as the JSON manifest format expected by [NVIDIA NeMo models](https://docs.nvidia.com/deeplearning/nemo/user-guide/docs/en/v0.11.0/collections/nemo_asr.html). Supports audio transcription labeling projects that use the `Audio` or `AudioPlus` tags with the `TextArea` tag.
-
-```json
-{“audio_filepath”: “/path/to/audio.wav”, “text”: “the transcription”, “offset”: 301.75, “duration”: 0.82, “utt”: “utterance_id”, “ctm_utt”: “en_4156”, “side”: “A”}
-```
-
-### YOLO
-
-Export object detection annotations in the YOLOv3 and YOLOv4 format. Supports object detection labeling projects that use the `RectangleLabels` tag. 
-=======
-A popular XML-formatted task data is used for object detection and image segmentation tasks. Supports bounding box image labeling projects that use the `RectangleLabels` tag.
->>>>>>> d8b105a5
 
 ### spaCy 
 
@@ -205,9 +156,6 @@
     spacy convert /path/to/<filename>.conll -c conll . 
     ```
 
-<<<<<<< HEAD
-For more details on running spacy convert, see the spaCy documentation on [Converting existing corpora and annotations](https://spacy.io/usage/training#data-convert).
-=======
     For more information, see the spaCy documentation on [Converting existing corpora and annotations](https://spacy.io/usage/training#data-convert) on running spacy convert.
 
 ### TSV
@@ -217,7 +165,6 @@
 ### YOLO
 
 Export object detection annotations in the YOLOv3 and YOLOv4 format. Supports object detection labeling projects that use the `RectangleLabels` tag. 
->>>>>>> d8b105a5
 
 
 ## Label Studio JSON format of annotated tasks 
@@ -339,13 +286,8 @@
 | result.type | Type of tag used to annotate the task. |
 | result.value | Tag-specific value that includes details of the result of labeling the task. The value structure depends on the tag for the label. For more information, see [Explore each tag](/tags). |
 | annotations.completed_by | User ID of the user that created the annotation. Matches the list order of users on the People page on the Label Studio UI. |
-<<<<<<< HEAD
-| annotations.was_cancelled | Boolean. Details about whether the annotation was skipped, or cancelled. | 
-| annotations.reviews | Enterprise only. Array containing the details of reviews for this annotation.  |
-=======
 | annotations.was_cancelled | Boolean. Details about whether or not the annotation was skipped, or cancelled. | 
 | annotations.reviews | <i class='ent'></i> Array containing the details of reviews for this annotation.  |
->>>>>>> d8b105a5
 | reviews.id | Enterprise only. ID of the specific annotation review. |
 | reviews.created_by |  <i class='ent'></i> Dictionary containing user ID, email, first name and last name of the user performing the review. |
 | reviews.accepted |  <i class='ent'></i> Boolean. Whether the reviewer accepted the annotation as part of their review. |  
