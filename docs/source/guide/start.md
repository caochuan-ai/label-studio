--- conflicted
+++ resolved
@@ -1,15 +1,9 @@
 ---
 title: Start Label Studio
 type: guide
-<<<<<<< HEAD
 tier: all
 order: 105
 order_enterprise: 110
-=======
-tier: opensource
-order: 110
-order_enterprise: 99
->>>>>>> c468aa7e
 meta_title: Start Commands for Label Studio
 meta_description: Documentation for starting Label Studio and configuring the environment to use Label Studio with your machine learning or data science project. 
 section: "Install"
