--- conflicted
+++ resolved
@@ -62,9 +62,12 @@
     - Your infrastructure such as ingress must be configured.
 
 
-## Set up Label Studio Enterprise Helm chart
+## 3. Set up Label Studio Enterprise Helm chart
 
-<<<<<<< HEAD
+To set up Label Studio Enterprise Helm chart, see [Configure a `values.yaml` file for Label Studio Enterprise](install_enterprise_k8s.html#Configure-values-yaml).
+
+See [Deploy Label Studio Enterprise on Kubernetes](install_enterprise_k8s.html#Add-the-Helm-chart-repository-to-your-Kubernetes-cluster).
+
 Before installing Label Studio Enterprise, prepare the Kubernetes cluster with [`kubectl`](https://kubernetes.io/docs/reference/kubectl/). 
 
 ### Retrieve Label Studio Enterprise and configure the license
@@ -86,9 +89,3 @@
    kubectl create secret generic lse-license --from-literal=license=https://lic.heartex.ai/db/<CUSTOMER_LICENSE_ID>
    ```
 
-## 4. Set up Label Studio Enterprise Helm chart
-
-To set up Label Studio Enterprise Helm chart, see [Configure a `values.yaml` file for Label Studio Enterprise](install_enterprise_k8s.html#Configure-values-yaml).
-=======
-See [Deploy Label Studio Enterprise on Kubernetes](install_enterprise_k8s.html#Add-the-Helm-chart-repository-to-your-Kubernetes-cluster).
->>>>>>> d8b105a5
