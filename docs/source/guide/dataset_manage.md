--- conflicted
+++ resolved
@@ -4,11 +4,7 @@
 tier: enterprise
 type: guide
 order: 0
-<<<<<<< HEAD
-order_enterprise: 210
-=======
 order_enterprise: 215
->>>>>>> 84005775
 meta_title: Manage a dataset in Label Studio Enterprise
 meta_description: How to manage your datasets in Label Studio Enterprise 
 date: 2023-08-23 12:07:13
@@ -21,8 +17,6 @@
 From the Datasets page, click the overflow menu next to dataset and select **Settings**.  
 
 ![Overflow menu next to a dataset](/images/data_discovery/dataset_settings.png)
-<<<<<<< HEAD
-=======
 
 
 | Settings page &nbsp;&nbsp;&nbsp;&nbsp;&nbsp;&nbsp;&nbsp;&nbsp;&nbsp;&nbsp;&nbsp;&nbsp;| Description |
@@ -30,7 +24,6 @@
 | **General**             | Edit the dataset name and description. |
 | **Storage** | Review the storage settings. For information about the storage setting fields, see their descriptions in [Create a dataset](dataset_create). |
 | **Members** | Manage dataset members. See [Add or remove members](#Add-or-remove-members).  |
->>>>>>> 84005775
 
 
 
